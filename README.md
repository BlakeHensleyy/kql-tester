--- conflicted
+++ resolved
@@ -4,17 +4,10 @@
 Script assumes rule format is like https://github.com/Azure/Azure-Sentinel.
 
 ## Test Types
-<<<<<<< HEAD
-- **query-back-search**: Tests if a query returns too many results over a given time period. Uses severity-based thresholds to determine pass/fail. Can be customized to dynamically search over non-severity fields as well.
-- **results-diff**: Compares query results between current branch and source branch. Fails if current query returns significantly more results. If the rule does not exist on the source branch (identified by file name) then it is assumed to be new and runs query-back-search.
-- **execution-efficiency**: Can be added as suffix to any test (e.g., query-back-search-execution-efficiency). Tests query performance against execution time thresholds. Will warn if the query run-time is getting too long.
-- **alert-back-search**: Tests if a detection rule has generated too many alerts. Helpful reviewing analytic rules in mass on a regular basis.
-=======
 **query-back-search**: Tests if a query returns too many results over a given time period. Uses severity-based thresholds to determine pass/fail. Can be customized to dynamically search over non-severity fields as well.
 **results-diff**: Compares query results between current branch and source branch. Fails if current query returns significantly more results. If the rule does not exist on the source branch (identified by file name) then it is assumed to be new and runs query-back-search.
 **execution-efficiency**: Tests query performance against execution time thresholds. Will warn if the query run-time is getting too long. Can be used standalone or combined with other test types using the `--ExecutionEfficiency` flag.
 **alert-back-search**: Tests if a detection rule has generated too many alerts. Helpful reviewing analytic rules in mass on a regular basis.
->>>>>>> 1ce8fa3c
 ## Installation
 ```bash
 git clone https://github.com/BlakeHensleyy/kql-tester.git
